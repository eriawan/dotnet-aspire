--- conflicted
+++ resolved
@@ -1,19 +1,11 @@
 {
   "sdk": {
-<<<<<<< HEAD
     "version": "9.0.100-rc.2.24474.12",
-=======
-    "version": "9.0.100-rc.1.24452.12",
->>>>>>> 0b878001
     "rollForward": "major",
     "allowPrerelease": true
   },
   "tools": {
-<<<<<<< HEAD
     "dotnet": "9.0.100-rc.2.24474.12",
-=======
-    "dotnet": "9.0.100-rc.1.24452.12",
->>>>>>> 0b878001
     "runtimes": {
       "dotnet/x64": [
         "$(DotNetRuntimeVersionForTesting)"
