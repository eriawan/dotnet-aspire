--- conflicted
+++ resolved
@@ -233,34 +233,21 @@
                     {
                         var url = CombineUrls(ep.Url, launchUrl);
 
-<<<<<<< HEAD
-                        urls.Add(new(Name: ep.EndpointName, Url: url, IsInternal: false) { DisplayProperties = new(ep.DisplayProperties.DisplayName, ep.DisplayProperties.SortOrder)});
-=======
-                        urls.Add(new(Name: ep.EndpointName, Url: url, IsInternal: false) { IsInactive = isInactive });
->>>>>>> 12fd0e82
+                        urls.Add(new(Name: ep.EndpointName, Url: url, IsInternal: false) { IsInactive = isInactive, DisplayProperties = new(ep.DisplayProperties.DisplayName, ep.DisplayProperties.SortOrder)});
                     }
                 }
                 else
                 {
                     if (ep.IsAllocated)
                     {
-<<<<<<< HEAD
-                        urls.Add(new(Name: ep.EndpointName, Url: ep.Url, IsInternal: false) { DisplayProperties = new(ep.DisplayProperties.DisplayName, ep.DisplayProperties.SortOrder) });
-=======
-                        urls.Add(new(Name: ep.EndpointName, Url: ep.Url, IsInternal: false) { IsInactive = isInactive });
->>>>>>> 12fd0e82
+                        urls.Add(new(Name: ep.EndpointName, Url: ep.Url, IsInternal: false) { IsInactive = isInactive, DisplayProperties = new(ep.DisplayProperties.DisplayName, ep.DisplayProperties.SortOrder) });
                     }
                 }
 
                 if (ep.EndpointAnnotation.IsProxied && activeEndpoint != null)
                 {
-<<<<<<< HEAD
-                    var endpointString = $"{ep.Scheme}://{endpoint.Spec.Address}:{endpoint.Spec.Port}";
-                    urls.Add(new(Name: $"{ep.EndpointName} target port", Url: endpointString, IsInternal: true) { DisplayProperties = new(ep.DisplayProperties.DisplayName, ep.DisplayProperties.SortOrder) });
-=======
                     var endpointString = $"{ep.Scheme}://{activeEndpoint.Spec.Address}:{activeEndpoint.Spec.Port}";
-                    urls.Add(new(Name: $"{ep.EndpointName} target port", Url: endpointString, IsInternal: true) { IsInactive = isInactive });
->>>>>>> 12fd0e82
+                    urls.Add(new(Name: $"{ep.EndpointName} target port", Url: endpointString, IsInternal: true) { IsInactive = isInactive, DisplayProperties = new(ep.DisplayProperties.DisplayName, ep.DisplayProperties.SortOrder) });
                 }
             }
         }
