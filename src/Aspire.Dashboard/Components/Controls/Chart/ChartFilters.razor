--- conflicted
+++ resolved
@@ -10,7 +10,6 @@
     {
         <div class="metrics-filters-section">
             <h5>@Loc[nameof(ControlsStrings.ChartContainerFiltersHeader)]</h5>
-<<<<<<< HEAD
             <GridColumnManager @ref="_manager" Columns="@_gridColumns">
                 <FluentDataGrid ResizeLabel="@AspireFluentDataGridHeaderCell.GetResizeLabel(Loc)"
                                 ResizeType="DataGridResizeType.Discrete"
@@ -19,21 +18,21 @@
                                 GenerateHeader="GenerateHeaderOption.None">
                     <ChildContent>
                         <AspirePropertyColumn ColumnManager="@_manager" ColumnId="@NameColumn" Tooltip="true" TooltipText="@(c => c.Name)" Property="@(c => c.Name)"/>
-                        <AspireTemplateColumn ColumnManager="@_manager" ColumnId="@DimensionColumn" Tooltip="true" TooltipText="@(c => c.SelectedValues.Count == 0 ? Loc[nameof(ControlsStrings.None)] : string.Join(", ", c.SelectedValues.Select(v => v.Name)))">
+                        <AspireTemplateColumn ColumnManager="@_manager" ColumnId="@DimensionColumn" Tooltip="true" TooltipText="@(c => c.SelectedValues.Count == 0 ? Loc[nameof(ControlsStrings.LabelNone)] : string.Join(", ", c.SelectedValues.OrderBy(v => v.Text).Select(v => v.Text)))">
                             <FluentOverflow Class="dimension-overflow">
                                 <ChildContent>
                                     @if (context.SelectedValues.Count == 0)
                                     {
-                                        <FluentBadge>@Loc[nameof(ControlsStrings.None)]</FluentBadge>
+                                        <FluentBadge>@Loc[nameof(ControlsStrings.LabelNone)]</FluentBadge>
                                     }
                                     else
                                     {
                                         var i = 0;
-                                        foreach (var item in context.SelectedValues.OrderBy(g => g.Name))
+                                        foreach (var item in context.SelectedValues.OrderBy(v => v.Text))
                                         {
                                             // Always display the first item by setting a fixed value.
                                             <FluentOverflowItem Fixed="@((i == 0) ? OverflowItemFixed.Ellipsis : OverflowItemFixed.None)">
-                                                <span class="dimension-tag">@item.Name</span>
+                                                <span class="dimension-tag">@item.Text</span>
                                             </FluentOverflowItem>
                                             i++;
                                         }
@@ -63,16 +62,16 @@
                                 <Header>@context.Name</Header>
                                 <Body>
                                 <FluentStack Orientation="Orientation.Vertical" Class="dimension-popup">
-                                    <FluentCheckbox Label="@Loc[nameof(ControlsStrings.All)]"
+                                    <FluentCheckbox Label="@Loc[nameof(ControlsStrings.LabelAll)]"
                                                     ThreeState="true"
                                                     ShowIndeterminate="false"
                                                     ThreeStateOrderUncheckToIntermediate="true"
                                                     @bind-CheckState="context.AreAllValuesSelected"/>
-                                    @foreach (var tag in context.Values)
+                                    @foreach (var tag in context.Values.OrderBy(v => v.Text))
                                     {
                                         var isChecked = context.SelectedValues.Contains(tag);
-                                        <FluentCheckbox Label="@tag.Name"
-                                                        title="@tag.Name"
+                                        <FluentCheckbox Label="@tag.Text"
+                                                        title="@tag.Text"
                                                         @key=tag
                                                         @bind-Value:get="isChecked"
                                                         @bind-Value:set="c => context.OnTagSelectionChanged(tag, c)"/>
@@ -84,79 +83,6 @@
                     </ChildContent>
                 </FluentDataGrid>
             </GridColumnManager>
-=======
-            <FluentDataGrid ResizeLabel="@AspireFluentDataGridHeaderCell.GetResizeLabel(Loc)"
-                            ResizeType="DataGridResizeType.Discrete"
-                            Items="@Queryable.AsQueryable(DimensionFilters)"
-                            GridTemplateColumns="200px 1fr auto"
-                            GenerateHeader="GenerateHeaderOption.None">
-                <ChildContent>
-                    <AspirePropertyColumn Tooltip="true" TooltipText="@(c => c.Name)" Property="@(c => c.Name)"/>
-                    <AspireTemplateColumn Tooltip="true" TooltipText="@(c => c.SelectedValues.Count == 0 ? Loc[nameof(ControlsStrings.LabelNone)] : string.Join(", ", c.SelectedValues.OrderBy(v => v.Text).Select(v => v.Text)))">
-                        <FluentOverflow Class="dimension-overflow">
-                            <ChildContent>
-                                @if (context.SelectedValues.Count == 0)
-                                {
-                                    <FluentBadge>@Loc[nameof(ControlsStrings.LabelNone)]</FluentBadge>
-                                }
-                                else
-                                {
-                                    var i = 0;
-                                    foreach (var item in context.SelectedValues.OrderBy(v => v.Text))
-                                    {
-                                        // Always display the first item by setting a fixed value.
-                                        <FluentOverflowItem Fixed="@((i == 0) ? OverflowItemFixed.Ellipsis : OverflowItemFixed.None)">
-                                            <span class="dimension-tag">@item.Text</span>
-                                        </FluentOverflowItem>
-                                        i++;
-                                    }
-                                }
-                            </ChildContent>
-                            <MoreButtonTemplate Context="overflow">
-                                @* Display must be inline block so the width is correctly calculated. *@
-                                <span class="dimension-tag" style="display:inline-block;">
-                                    @($"+{overflow.ItemsOverflow.Count()}")
-                                </span>
-                            </MoreButtonTemplate>
-                            <OverflowTemplate Context="overflow">
-                                @* Intentionally empty. Don't display an overflow template here. *@
-                            </OverflowTemplate>
-                        </FluentOverflow>
-                    </AspireTemplateColumn>
-                    <AspireTemplateColumn>
-                        @{
-                            var id = $"typeFilterButton-{context.SanitizedHtmlId}-{Guid.NewGuid()}";
-                        }
-                        <FluentButton id="@id"
-                                      IconEnd="@(new Icons.Regular.Size20.Filter())"
-                                      Appearance="@(context.AreAllValuesSelected is true ? Appearance.Stealth : Appearance.Accent)"
-                                      @onclick="() => context.PopupVisible = !context.PopupVisible"
-                                      aria-label="@(context.AreAllValuesSelected is true ? Loc[nameof(ControlsStrings.ChartContainerAllTags)] : Loc[nameof(ControlsStrings.ChartContainerFilteredTags)])"/>
-                        <FluentPopover AnchorId="@id" @bind-Open="context.PopupVisible" VerticalThreshold="200" AutoFocus="false">
-                            <Header>@context.Name</Header>
-                            <Body>
-                            <FluentStack Orientation="Orientation.Vertical" Class="dimension-popup">
-                                <FluentCheckbox Label="@Loc[nameof(ControlsStrings.LabelAll)]"
-                                                ThreeState="true"
-                                                ShowIndeterminate="false"
-                                                ThreeStateOrderUncheckToIntermediate="true"
-                                                @bind-CheckState="context.AreAllValuesSelected"/>
-                                @foreach (var tag in context.Values.OrderBy(v => v.Text))
-                                {
-                                    var isChecked = context.SelectedValues.Contains(tag);
-                                    <FluentCheckbox Label="@tag.Text"
-                                                    title="@tag.Text"
-                                                    @key=tag
-                                                    @bind-Value:get="isChecked"
-                                                    @bind-Value:set="c => context.OnTagSelectionChanged(tag, c)"/>
-                                }
-                            </FluentStack>
-                            </Body>
-                        </FluentPopover>
-                    </AspireTemplateColumn>
-                </ChildContent>
-            </FluentDataGrid>
->>>>>>> 00ae9c67
         </div>
     }
     @if (InstrumentData.Summary.Type == OtlpInstrumentType.Histogram)
