--- conflicted
+++ resolved
@@ -159,7 +159,6 @@
                 viewModel.SelectedInstrument = viewModel.Instruments.FirstOrDefault(i => i.Parent.MeterName == MeterName && i.Name == InstrumentName);
             }
         }
-<<<<<<< HEAD
 
         if (!string.IsNullOrEmpty(DashpageName) &&
             viewModel.Dashpages.FirstOrDefault(page => page.Name.Equals(DashpageName, StringComparisons.OtlpInstrumentName)) is { } dashpage)
@@ -168,9 +167,8 @@
         }
 
         viewModel.DashpagesHomeSelected = DashboardUrls.IsDashpagesUrl(NavigationManager, ApplicationName);
-=======
+
         return Task.CompletedTask;
->>>>>>> 00ae9c67
     }
 
     private void UpdateApplications()
