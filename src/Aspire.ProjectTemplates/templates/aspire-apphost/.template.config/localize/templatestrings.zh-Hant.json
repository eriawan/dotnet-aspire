﻿{
  "author": "Microsoft",
<<<<<<< HEAD
  "name": ".NET Aspire App Host",
  "description": "A project template for creating a .NET Aspire app host (orchestrator) project.",
  "symbols/Framework/description": "The target framework for the project.",
  "symbols/Framework/choices/net9.0/description": "Target net9.0",
  "symbols/appHostHttpPort/description": "Port number to use for the HTTP endpoint in launchSettings.json of the AppHost project.",
  "symbols/appHostOtlpHttpPort/description": "Port number to use for the OTLP HTTP endpoint in launchSettings.json of the AppHost project.",
  "symbols/appHostResourceHttpPort/description": "Port number to use for the resource service HTTP endpoint in launchSettings.json of the AppHost project.",
  "symbols/appHostHttpsPort/description": "Port number to use for the HTTPS endpoint in launchSettings.json of the AppHost project. This option is only applicable when the parameter no-https is not used.",
  "symbols/appHostOtlpHttpsPort/description": "Port number to use for the OTLP HTTPS endpoint in launchSettings.json of the AppHost project.",
  "symbols/appHostResourceHttpsPort/description": "Port number to use for the resource service HTTPS endpoint in launchSettings.json of the AppHost project.",
  "symbols/skipRestore/description": "If specified, skips the automatic restore of the project on create.",
  "symbols/NoHttps/description": "Whether to turn off HTTPS.",
  "postActions/set-startup-project/description": "Sets the startup project in the solution",
  "postActions/restore/description": "Restore NuGet packages required by this project.",
  "postActions/restore/manualInstructions/default/text": "Run 'dotnet restore'"
=======
  "name": ".NET Aspire 應用程式主機",
  "description": "用於建立 .NET Aspire 應用程式主機 (協調器) 專案的專案範本。",
  "symbols/Framework/description": "專案的目標 Framework。",
  "symbols/Framework/choices/net8.0/description": "目標 net8.0",
  "symbols/appHostHttpPort/description": "要用於 AppHost 專案 launchSettings.json 中 HTTP 端點的連接埠號碼。",
  "symbols/appHostOtlpHttpPort/description": "要用於 AppHost 專案 launchSettings.json 中 OTLP HTTP 端點的連接埠號碼。",
  "symbols/appHostResourceHttpPort/description": "要用於 AppHost 專案 launchSettings.json 中資源服務 HTTP 端點的連接埠號碼。",
  "symbols/appHostHttpsPort/description": "要用於 AppHost 專案 launchSettings.json 中 HTTPS 端點的連接埠號碼。只有在未使用參數 no-https 時，才適用此選項。",
  "symbols/appHostOtlpHttpsPort/description": "要用於 AppHost 專案 launchSettings.json 中 OTLP HTTPS 端點的連接埠號碼。",
  "symbols/appHostResourceHttpsPort/description": "要用於 AppHost 專案 launchSettings.json 中資源服務 HTTPS 端點的連接埠號碼。",
  "symbols/skipRestore/description": "若指定，會在建立時跳過專案的自動還原。",
  "symbols/NoHttps/description": "是否要關閉 HTTPS。",
  "postActions/set-startup-project/description": "設定解決方案中的啟動專案",
  "postActions/restore/description": "還原此專案所需的 NuGet 套件。",
  "postActions/restore/manualInstructions/default/text": "執行 'dotnet restore'"
>>>>>>> a8df59e4
}<|MERGE_RESOLUTION|>--- conflicted
+++ resolved
@@ -1,26 +1,9 @@
 ﻿{
   "author": "Microsoft",
-<<<<<<< HEAD
-  "name": ".NET Aspire App Host",
-  "description": "A project template for creating a .NET Aspire app host (orchestrator) project.",
-  "symbols/Framework/description": "The target framework for the project.",
-  "symbols/Framework/choices/net9.0/description": "Target net9.0",
-  "symbols/appHostHttpPort/description": "Port number to use for the HTTP endpoint in launchSettings.json of the AppHost project.",
-  "symbols/appHostOtlpHttpPort/description": "Port number to use for the OTLP HTTP endpoint in launchSettings.json of the AppHost project.",
-  "symbols/appHostResourceHttpPort/description": "Port number to use for the resource service HTTP endpoint in launchSettings.json of the AppHost project.",
-  "symbols/appHostHttpsPort/description": "Port number to use for the HTTPS endpoint in launchSettings.json of the AppHost project. This option is only applicable when the parameter no-https is not used.",
-  "symbols/appHostOtlpHttpsPort/description": "Port number to use for the OTLP HTTPS endpoint in launchSettings.json of the AppHost project.",
-  "symbols/appHostResourceHttpsPort/description": "Port number to use for the resource service HTTPS endpoint in launchSettings.json of the AppHost project.",
-  "symbols/skipRestore/description": "If specified, skips the automatic restore of the project on create.",
-  "symbols/NoHttps/description": "Whether to turn off HTTPS.",
-  "postActions/set-startup-project/description": "Sets the startup project in the solution",
-  "postActions/restore/description": "Restore NuGet packages required by this project.",
-  "postActions/restore/manualInstructions/default/text": "Run 'dotnet restore'"
-=======
   "name": ".NET Aspire 應用程式主機",
   "description": "用於建立 .NET Aspire 應用程式主機 (協調器) 專案的專案範本。",
   "symbols/Framework/description": "專案的目標 Framework。",
-  "symbols/Framework/choices/net8.0/description": "目標 net8.0",
+  "symbols/Framework/choices/net9.0/description": "Target net9.0",
   "symbols/appHostHttpPort/description": "要用於 AppHost 專案 launchSettings.json 中 HTTP 端點的連接埠號碼。",
   "symbols/appHostOtlpHttpPort/description": "要用於 AppHost 專案 launchSettings.json 中 OTLP HTTP 端點的連接埠號碼。",
   "symbols/appHostResourceHttpPort/description": "要用於 AppHost 專案 launchSettings.json 中資源服務 HTTP 端點的連接埠號碼。",
@@ -32,5 +15,4 @@
   "postActions/set-startup-project/description": "設定解決方案中的啟動專案",
   "postActions/restore/description": "還原此專案所需的 NuGet 套件。",
   "postActions/restore/manualInstructions/default/text": "執行 'dotnet restore'"
->>>>>>> a8df59e4
 }