--- conflicted
+++ resolved
@@ -13,12 +13,8 @@
   ],
   "name": ".NET Aspire Test Project (NUnit)",
   "defaultName": "Tests",
-<<<<<<< HEAD
   "generatorVersions": "[1.0.0.0-*)",
-  "description": "A project that contains NUnit integration tests of a .NET Aspire AppHost project.",
-=======
   "description": "A project that contains NUnit integration tests of a .NET Aspire app host project.",
->>>>>>> 5a2470ff
   "shortName": "aspire-nunit",
   "sourceName": "Aspire.Tests.1",
   "preferNameDirectory": true,
