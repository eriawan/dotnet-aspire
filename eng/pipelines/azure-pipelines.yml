trigger:
  batch: true
  branches:
    include:
    - main
    - release/*
    - internal/release/*

pr:
  branches:
    include:
    - main
    - release/*
    - internal/release/*

variables:
  - template: /eng/pipelines/common-variables.yml
  - template: /eng/common/templates/variables/pool-providers.yml

  - name: _BuildConfig
    value: Release
  - name: Build.Arcade.ArtifactsPath
    value: $(Build.SourcesDirectory)/artifacts/
  - name: Build.Arcade.LogsPath
    value: $(Build.Arcade.ArtifactsPath)log/$(_BuildConfig)/
  - name: Build.Arcade.TestResultsPath
    value: $(Build.Arcade.ArtifactsPath)TestResults/$(_BuildConfig)/

  # Produce test-signed build for PR and Public builds
  - ${{ if or(eq(variables['_RunAsPublic'], 'true'), eq(variables['Build.Reason'], 'PullRequest')) }}:
    # needed for darc (dependency flow) publishing
    - name: _PublishArgs
      value: ''
    - name: _OfficialBuildIdArgs
      value: ''
    # needed for signing
    - name: _SignType
      value: test
    - name: _SignArgs
      value: ''
    - name: _Sign
      value: false

  # Set up non-PR build from internal project
  - ${{ if and(ne(variables['_RunAsPublic'], 'true'), ne(variables['Build.Reason'], 'PullRequest')) }}:
    # needed for darc (dependency flow) publishing
    - name: _PublishArgs
      value: >-
            /p:DotNetPublishUsingPipelines=true
    - name: _OfficialBuildIdArgs
      value: /p:OfficialBuildId=$(BUILD.BUILDNUMBER)
    # needed for signing
    - name: _SignType
      value: real
    - name: _SignArgs
      value: /p:DotNetSignType=$(_SignType) /p:TeamName=$(_TeamName) /p:Sign=$(_Sign) /p:DotNetPublishUsingPipelines=true
    - name: _Sign
      value: true

resources:
  containers:
  - container: LinuxContainer
    image: mcr.microsoft.com/dotnet-buildtools/prereqs:cbl-mariner-2.0-fpm

stages:

# ----------------------------------------------------------------
# This stage performs build, test, packaging
# ----------------------------------------------------------------
- stage: build
  displayName: Build
  jobs:
  # TODO: Temporarily disabled, see:https://github.com/dotnet/aspire/issues/145
  # - ${{ if and(eq(variables._RunAsInternal, True), notin(variables['Build.Reason'], 'PullRequest'), eq(variables['Build.SourceBranch'], 'refs/heads/main')) }}:
  #   - template: /eng/common/templates/job/onelocbuild.yml
  #     parameters:
  #       MirrorRepo: aspire
  #       LclSource: lclFilesFromPackage
  #       LclPackageId: 'LCL-JUNO-PROD-ASPIRE'
  - template: /eng/common/templates/jobs/jobs.yml
    parameters:
      artifacts:
        publish:
          artifacts: false
          logs: true
          manifests: true
      enableMicrobuild: true
      enablePublishUsingPipelines: true
      publishAssetsImmediately: true
      enablePublishTestResults: true
      enableSourceBuild: true
      testResultsFormat: vstest
      enableSourceIndex: false
      workspace:
        clean: all

      jobs:

      - job: windows
        timeoutInMinutes: 30

        pool:
          ${{ if eq(variables['System.TeamProject'], 'public') }}:
            name: $(DncEngPublicBuildPool)
            demands: ImageOverride -equals windows.vs2022preview.amd64.open
          ${{ else }}:
            name: $(DncEngInternalBuildPool)
<<<<<<< HEAD
            demands: ImageOverride -equals windows.vs2022preview.amd64

        variables:
          - name: _buildScript
            value: $(Build.SourcesDirectory)/build.cmd -ci

=======
            demands: ImageOverride -equals 1es-windows-2022
        strategy:
          matrix:
            release:
              _BuildConfig: Release
>>>>>>> a43fb89b
        preSteps:
          - checkout: self
            fetchDepth: 1
            clean: true

        steps:
          - template: /eng/pipelines/templates/BuildAndTest.yml
            parameters:
              runAsPublic: ${{ eq(variables._RunAsPublic, True) }}
              buildScript: $(_buildScript)
              buildConfig: $(_BuildConfig)
              repoLogPath: $(Build.Arcade.LogsPath)
              repoTestResultsPath: $(Build.Arcade.TestResultsPath)
              isWindows: true


      - ${{ if eq(variables._RunAsPublic, True) }}:
        - job: linux
          timeoutInMinutes: 30

          pool:
            ${{ if eq(variables['System.TeamProject'], 'public') }}:
              name: $(DncEngPublicBuildPool)
              demands: ImageOverride -equals build.ubuntu.2004.amd64.open
            ${{ else }}:
              name: $(DncEngInternalBuildPool)
              demands: ImageOverride -equals build.ubuntu.2004.amd64

          variables:
            - name: _buildScript
              value: $(Build.SourcesDirectory)/build.sh --ci

          preSteps:
            - checkout: self
              fetchDepth: 1
              clean: true

          steps:
          - template: /eng/pipelines/templates/BuildAndTest.yml
            parameters:
              runAsPublic: ${{ eq(variables._RunAsPublic, True) }}
              buildScript: $(_buildScript)
              buildConfig: $(_BuildConfig)
              repoLogPath: $(Build.Arcade.LogsPath)
              repoTestResultsPath: $(Build.Arcade.TestResultsPath)
              isWindows: false


# ----------------------------------------------------------------
# This stage performs quality gates checks
# ----------------------------------------------------------------
- stage: codecoverage
  displayName: CodeCoverage
  dependsOn: 
    - build
  condition: succeeded('build')
  variables:
  - template: /eng/common/templates/variables/pool-providers.yml
  jobs:
  - template: /eng/common/templates/jobs/jobs.yml
    parameters:
      enableMicrobuild: true
      enableTelemetry: true
      runAsPublic: false
      workspace:
        clean: all

      # ----------------------------------------------------------------
      # This stage downloads the code coverage reports from the build jobs,
      # merges those and validates the combined test coverage.
      # ----------------------------------------------------------------
      jobs:
      - job: CodeCoverageReport
        timeoutInMinutes: 10

        pool:
          ${{ if eq(variables['System.TeamProject'], 'public') }}:
            name: $(DncEngPublicBuildPool)
            demands: ImageOverride -equals build.ubuntu.2004.amd64.open
          ${{ else }}:
            name: $(DncEngInternalBuildPool)
            demands: ImageOverride -equals build.ubuntu.2004.amd64

        preSteps:
          - checkout: self
            fetchDepth: 1
            clean: true

        steps:
        - script: $(Build.SourcesDirectory)/build.sh --ci --restore
          displayName: Init toolset

        - template: /eng/pipelines/templates/VerifyCoverageReport.yml


- ${{ if eq(variables._RunAsInternal, True) }}:
  - template: /eng/common/templates/post-build/post-build.yml
    parameters:
      publishAssetsImmediately: true
      SDLValidationParameters:
        enable: false
        params: ' -SourceToolsList $(_TsaSourceToolsList)
          -TsaInstanceURL $(_TsaInstanceURL)
          -TsaProjectName $(_TsaProjectName)
          -TsaNotificationEmail $(_TsaNotificationEmail)
          -TsaCodebaseAdmin $(_TsaCodebaseAdmin)
          -TsaBugAreaPath $(_TsaBugAreaPath)
          -TsaIterationPath $(_TsaIterationPath)
          -TsaRepositoryName $(_TsaRepositoryName)
          -TsaCodebaseName $(_TsaCodebaseName)
          -TsaOnboard $(_TsaOnboard)
          -TsaPublish $(_TsaPublish)'
<|MERGE_RESOLUTION|>--- conflicted
+++ resolved
@@ -105,20 +105,12 @@
             demands: ImageOverride -equals windows.vs2022preview.amd64.open
           ${{ else }}:
             name: $(DncEngInternalBuildPool)
-<<<<<<< HEAD
             demands: ImageOverride -equals windows.vs2022preview.amd64
 
         variables:
           - name: _buildScript
             value: $(Build.SourcesDirectory)/build.cmd -ci
 
-=======
-            demands: ImageOverride -equals 1es-windows-2022
-        strategy:
-          matrix:
-            release:
-              _BuildConfig: Release
->>>>>>> a43fb89b
         preSteps:
           - checkout: self
             fetchDepth: 1
