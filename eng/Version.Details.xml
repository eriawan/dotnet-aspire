--- conflicted
+++ resolved
@@ -29,15 +29,9 @@
       <Uri>https://github.com/microsoft/usvc-apiserver</Uri>
       <Sha>5173daa9d8649d3b1af7025adc0d3431a2b7434b</Sha>
     </Dependency>
-<<<<<<< HEAD
-    <Dependency Name="Microsoft.Extensions.Http.Resilience" Version="8.1.0-preview.23562.3">
-      <Uri>https://github.com/dotnet/extensions</Uri>
-      <Sha>32b81ebb1d5ce0c3c0eb63c76d01310f31f9b8bc</Sha>
-=======
     <Dependency Name="Microsoft.Extensions.Http.Resilience" Version="8.0.0">
       <Uri>https://github.com/dotnet/extensions</Uri>
       <Sha>0db4832a73bcd20fe6eaaa01ff64d18e329d438d</Sha>
->>>>>>> a43fb89b
     </Dependency>
     <Dependency Name="Microsoft.SourceBuild.Intermediate.source-build-reference-packages" Version="8.0.0-alpha.1.23516.4">
       <Uri>https://github.com/dotnet/source-build-reference-packages</Uri>
